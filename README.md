# ros modbus device driver
MODBUS TCP is understood by a wealth of industrial devices from PLCs to bus couplers. Building a simple interface from ROS to these devices, allows the efficient use of available industrial hardware without any physical interfacing issues; thus allowing for much faster prototyping and development.

This package allows you to configure all inputs and outputs of your bus coupler, exposed variables of you PLC, *[other device]*, for use in ROS; just specify their coil or register address and the matching data type in a JSON file. All device inputs will be published to individual topics with a user specified name. All outputs may be written by publishing to an automatically mapped topic as well.

*For easy configuration, sensible defaults - in accordance with the MODBUS specification [1] and tested against MODBUS implementations of PLCs/bus couplers - are used, and all supported data types are in accordance with **IEC 61131-3** [2].*

> :pushpin: What are the limitations?
* :zap: Only modbus **slaves** are supported, but this should cover 95% of the use cases (the node implements a MODBUS master)
* :zap: 8 bit wide values can not be written to; they can be decoded tough - even two individual ones from one register
* :zap: No overlapping reads, or multiple reads from the same registers or coils; e.g. reading a *DWORD @ Reg. 0* (Reg. [0..1]) and the second register again as a *WORD @ Reg. 1*
* :zap: No support for arrays as single read/write/pub/sub operation
* :zap: Only *Elementary Types* from [2], with the following exceptions are supported: `BOOL`(only as coil/discrete input), **all** *duration* and *time* types, `WCHAR`/`WSTRING`


## using the node
### building
Install dependencies using `rosdep install -y --from-paths ros-modbus-device-driver` and build the node using `catkin build` from *catkin-tools*; **`catkin_make` is NOT supported**! Install *catkin-tools* using `pip install -U catkin_tools`, `apt install python-catkin-tools` for ROS versions up to *melodic*, `apt install python3-catkin-tools python3-osrf-pycommon` for ROS *noetic* and onwards, or see [documentation](https://catkin-tools.readthedocs.io/en/latest/installing.html) for your system.
### running
```bash
rosrun ros_modbus_device_driver modbus_device_driver.py _mapping:=devicemapping.json
```
1. :page_facing_up: define a device and its mapping (see below)
2. :computer: run the driver node, using `rosrun` and provide the path to your config file, either as command line argument `--mapping <path>`, or ROS parameter `_mapping:=<path>`
3. :tada: *profit*

#### ROS parameters and command line arguments
All [connection parameters](#connection-parameters) are exposed as *private* (namespaced) ROS parameters, and command line arguments. Apart from using ROS parameters in a `.launch` file, they can be passed on the command line in the form of `_parameter:=value`. Traditional command line arguments have to be supplied like `--parameter value`. To run multiple driver instances for multiple divices of the same type, use the `name` parameter, assigning a unique name per device/driver instance. Available parameters/arguments:
| ROS param | :computer: command line argument |
|---|---|
| `name`        | `--name`      |
| `address`	    | `--address`	|
| `port`	    | `--port`	    |
| `unit`	    | `--unit`	    |
| `timeout`	    | `--timeout`	|
| `rate`	    | `--rate`	    |

> :pushpin: Why is only this subset of options configurable on the command line or through ROS parameters?
1. You **need** a device mapping/config file anyways; the IO configuration through parameters and arguments is simply not feasible.
2. A mapping is created per specific device. Limiting the startup parameters, forces you to create a sane configuration file, that may be used for **any instance** of the mapped device. *Neat, is it?*
3. *Effectively see 2.*: The connection parameters and your timing requirements may vary between two instances of the same device, as well as the descriptor/name you want to use. All other configuration options are specific to the device and there is no point in changing e.g. your byte order at startup.

### interfacing
The node automatically maps your IOs to topics in the way shown below. `<name>` is read from the device config (`"name"`), the command line `--name` or a ROS parameter `name` and represents the namespace of your MODBUS device (the running node itself uses an anonymous namespace). `<mappin-name>` is the name given to an IO in your device mapping.

| direction | topic | mapping type |
|---|---|---|
| reading | `/<name>/<mapping-name>` | *coils, discrete inputs,* all *registers* |
| writing | `/<name>/<mapping-name>/write` | *coils, holding registers* |


## slave device definition
Define a slave device to interact with, as a JSON object, by giving it a `name`-property and configuring its connection parameters and `mapping`s for:
* Coils [`coils`] (digital I/O *rw*) by assigning an address-value to a key as its identifier
* Discrete inputs [`discrete_inputs`] (digital IN *ro*) like the coils
* Holding registers [`holding_registers`] (analog I/O, process data *rw*)
* Input registers [`input_registers`] (analog IN, process data *ro*) like the holding registers
*for the used terminology, refer to [1] section 4.3*

### connection parameters
Configure the connection to your slave-device (example below):
* IP address: `address`
* Port: `port`; default=`502`
* MODBUS unit ID: `unit`; default=`0x01`
* Connection/read timeout: `timeout` (in seconds); default=`3`
* Rate to poll for changes as `rate` (in [*Hz*]); default=`10`



```jsonc
// example basic configuration
{
    "name": "mymodbusslave",

    "address": "192.168.10.101",
    "port": 502,
    "unit": 1,
    "timeout": 3,

    "rate": 20,

    // ...
}
```

### mapping coils & discrete inputs
Coils an discrete inputs store/accept *boolean* values (single bit). Coils allow for read and write access, discrete inputs allow read access only.


They are configured as a map, using the desired names as keys and their addresses as assigned values:
```jsonc
// coils and discrete input configuration example
{
    "coils": {
        "coil_name": 1,
        // ...
    },
    "discrete_inputs": {
        "input_name": 10001,
        // ...
    }
}
```

### mapping holding & input registers
Registers are 16 bit wide memory-"blocks" that can be read (input and holding registers) and written to (holding registers only). Registers may be configured to hold (a subset of) the data types defined in **IEC 61131-3** [2]. The types may be wider than 16 bits; in your register configuration you simply specify the start address (lowest address value occupied by a word of the value to be read). Registers are configured in a map with the desired name as key and a map with information about the stored/written type as `type` and the address as `address` as assigned value.

See sections and table below for available types and their specification.

```jsonc
// register configuration example
{
    "holding_registers": {
        "register_name": {
            "address": 30001,
            "type": "WORD"
        },
        // ...
    },
    "input_registers": {
        "input_name": {
            "address": 30002,
            "type": "BYTE",
            "offset": "high"
        },
        // ...
    },
}
```


#### 8 bit values (1B/8b)
**Two 8 bit values can be decoded from one register.** For all supported 8 bit values (`BYTE`, `SINT`, `USINT`), an `offset` has to be specified as `"low"` or `"high"`. `"high"` being the first byte transmitted when byte order is *big endian (default)*, respectively the second byte on *little endian* encoding.

**The meaning of your `offset` varies with your configured *byte order***.
```jsonc
{
    "highregister": {
        "address": 30001,
        "type": "BYTE",
        "offset": "high"
    },
    "lowregister": {
        // :pushpin: note the same address value as above 
        "address": 30001,
        "type": "BYTE",
        "offset": "low"
    }
}
```

#### strings
Strings require an additional `length` field to be provided! Strings may only consist of 8 bit wide characters, where each 16 bit register holds two characters (*`WSTRING` is not supported for a lack PLCs to test against*). The string is read from the given starting address. Length may be an uneven number. If your device does not respect the configured byte order when transmitting string, enable `ignore_byteorder` **per every string mapping**. The encoding of the string may be specified using the `encoding` option; see [3] for valid encodings, default is *UTF-8*(`utf-8`).
```jsonc
{
    "somestring": {
        "address": 30010,
        "type": "STRING",
        "length": 8,
        "encoding": "utf-8",
        "ignore_byteorder": false
    }
}
```

#### boolean values
*Directly decoding `BOOL` from a register is not supported. Boolean values should be mapped as coils/discrete input or read as `BYTE`, `WORD`, `DWORD`, `LWORD` and read from the resulting array of boolean values.*

#### arrays
**not supported for now**

#### list of types
|Type       | Bits  | Registers | Representation    | Info              |
|:----------|------:|----------:|:------------------|:------------------|
| `BYTE`    |  8    | 1/2		| Bool[8]           | requires `offset` |
| `WORD`    | 16    | 1		    | Bool[16]          |                   |
| `DWORD`   | 32    | 2 		| Bool[32]          |                   |
| `LWORD`   | 64    | 4	    	| Bool[64]          |                   |
|           |                   |                   |                   |
| `SINT`    |  8    | 1/2		| Int8              | requires `offset` |
| `INT`     | 16    | 1	    	| Int16             |                   |
| `DINT`    | 32    | 2	    	| Int32             |                   |
| `LINT`    | 64    | 4	    	| Int64             |                   |
|           |                   |                   |                   |
| `USINT`   |  8    | 1/2		| UInt8             | requires `offset` |
| `UINT`    | 16    | 1		    | UInt16            |                   |
| `UDINT`   | 32    | 2		    | UInt32            |                   |
| `ULINT`   | 64    | 4		    | UInt64            |                   |
|           |       |           |                   |                   |
| `REAL`    | 32    | 2		    | Float32           |                   |
| `LREAL`   | 64    | 4		    | Float64           |                   |
|           |       |           |                   |                   |
| `CHAR`    |  8    | 1/2		| Char              | requires `offset` |
| `STRING`  |  -    | `length`/2| String            | requires `length` |


### read optimization
When configuring coils and registers that are not continuously mapped in your slaves memory, individual read operations will be generated for all continuously mapped chunks of memory. This avoids errors when trying to read invalid addresses on the client, and helps to keep the amount of transferred data low. When your slave allows reads at the addresses between your mapped coils/inputs/registers, you can set the options `discrete_read_continuous` (effects coils and discrete inputs) or `registers_read_continuous` (effects all registers) to allow reads at unmapped addresses. This reduces the overall number of read operations by closing the gaps between mapped addresses and discarding the unused data. To further optimize the behavior, you can set a custom value for `discrete_read_separation_gap` and `register_read_separation_gap`. A gap in the mapped address space greater than these values will result in generation of individual read operations. When optimizing, remember that the amount of data for one coil/discrete input is ***1 bit*** and for a register it is ***1 Byte***; the ratio of this parameters may thus be in the range of $8/1$.

```jsonc
// controlling generation of separate read operations
{
    "discrete_read_continuous": true,
    "discrete_read_separation_gap": 64,

    "registers_read_continuous": false,
}
```


### byte and word order
#### byte order
:zap: YOU *SHOULD* NEVER NEED TO CHANGE THE *BYTE ORDER* :zap:

The byte order is specified to be big endian, per section 4.2 of the modbus specification [1]. The *byte order* describes the order of the two 8 bit bytes that make up one 16 bit register. You may configure the byte order (endianness) to deviate from this specification.
```jsonc
// sets byte order: little endian
{
    "byteorder_reverse": true
}
```

#### word order
For data wider than one register (16 bit) you can specify a word order. Default is configured to be little endian.

```jsonc
// sets word order: big endian
{
    "wordorder_reverse": true 
}
```

### example config
Below configures a slave that will be mapped as `/mymodbusslave`, with two configured coils to read from and write to, two discrete inputs, and one holding and input register each. All bindings to topics, as `/mymodbusslave/<coil|input|register-name>/[status|write]` for reading and writing to the slave are automatically configured.
```jsonc
// modbus-slave configuration example
{
    "name": "mymodbusslave",

    "address": "192.168.10.101",
    "port": 502,
    "unit": 1,
    "timeout": 3,

    "rate": 20,

    "byteorder_reverse": false, // byte order: default, big endian
    "wordorder_reverse": false, // word order: default, little endian

    "discrete_read_continuous": true,
    "discrete_read_separation_gap": 64,

    "registers_read_continuous": false,

    "mapping": {
        "coils": {
            "gripper": 1,
            "signal": 2,
            // ...
        },
        "discrete_inputs": {
            "overload": 10001,
            "presence": 10010,
            // ...
        },
        "input_registers": {
            "distance": {
                "address": 30001,
                "type": "REAL"
            },
            // ...
        },
        "holding_registers": {
            "name": {
                "address": 40012,
                "type": "STRING",
                "length": 12
            },
            // ...
        }
    }
}
```

## TODO
* [ ] add tests
* [ ] add config/mapping schema parser; detect errors with meaningful messages before running
* [x] use YAML config file (more *ros-like*)
* [ ] translate examples to YAML
* [ ] write/output using services
* [ ] support arrays
* [ ] publish on change only
* [ ] publish on change and with rate
* [ ] configure latching & queue size
* [ ] support writing individual 8 bit values
* [ ] simple math for scaling numeric IOs (`*INT`, `*REAL`)

## tested hardware
* **WAGO PFC100** PLC: Exposing select PLC program variables. Tested all supported data types. *Assumed to be representative for the 750-8xx series.*
* **Beckhoff BC9000** PLC, configured as simple bus coupler: Reading and writing digital in- and outputs, reading analog inputs and reading and writing registers for communication with RS-422/485 module.
* **Beckhoff BK9000** coupler: Tests as for **BC9000**.

### hardware info
Some help for using your hardware:
#### Beckhoff
Beckhoff couplers, and PLCs (e.g. BC9000) configured accordingly, map the connected IOs in the following way. Be sure to use the right type of mapping in your configuration, as addressing depends on the requested MODBUS function.
* discrete in: starting at address 0, counting input channels in the order of attached *input* modules
* coils: starting at address 0, counting output channels in the order of attached *output* modles
* input registers: starting at address 0, counting channels in order of attached *input* modules. Inputs may consume two registers each, with the actual data register being the second one; e.g.: first analog input data is at register 1, the second at 3, ...
* holding registers: starting at address 2048, counting in order of attached *output* modules
<<<<<<< HEAD
A Beckhoff BC9000 can be transformed into a BK9000 by performing a hardware reset and setting table 2 registers 4-11 to `0x0000` using TwinCAT.
=======

A Beckhoff BC9000 can be transformed into a BK9000 by performing a hardware reset and setting registers 4-11 to `0x0000` using TwinCAT.
>>>>>>> 668534e0

## license
The source code provided in this repository is licensed under MPL 2.0. *A different license may apply to binary versions of this software!*

## references
[1] [MODBUS Application Protocol Specification; *https://www.modbus.org/docs/Modbus_Application_Protocol_V1_1b3.pdf*](https://www.modbus.org/docs/Modbus_Application_Protocol_V1_1b3.pdf)

[2] [**IEC 61131-3** Programmable controllers - Part 3: Programming languages; *https://en.wikipedia.org/wiki/IEC_61131-3*](https://en.wikipedia.org/wiki/IEC_61131-3#Data_types)

[3] [*codecs* — Codec registry and base classes — Python 3.9.0 documentation: Standard Encodings](https://docs.python.org/3/library/codecs.html#standard-encodings)<|MERGE_RESOLUTION|>--- conflicted
+++ resolved
@@ -308,12 +308,9 @@
 * coils: starting at address 0, counting output channels in the order of attached *output* modles
 * input registers: starting at address 0, counting channels in order of attached *input* modules. Inputs may consume two registers each, with the actual data register being the second one; e.g.: first analog input data is at register 1, the second at 3, ...
 * holding registers: starting at address 2048, counting in order of attached *output* modules
-<<<<<<< HEAD
+
+
 A Beckhoff BC9000 can be transformed into a BK9000 by performing a hardware reset and setting table 2 registers 4-11 to `0x0000` using TwinCAT.
-=======
-
-A Beckhoff BC9000 can be transformed into a BK9000 by performing a hardware reset and setting registers 4-11 to `0x0000` using TwinCAT.
->>>>>>> 668534e0
 
 ## license
 The source code provided in this repository is licensed under MPL 2.0. *A different license may apply to binary versions of this software!*
